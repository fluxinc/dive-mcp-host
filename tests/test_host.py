<<<<<<< HEAD
=======
import json
>>>>>>> f543bc66
from typing import cast
from unittest.mock import MagicMock

import pytest
<<<<<<< HEAD
from langchain_core.messages import HumanMessage, SystemMessage
=======
from langchain_core.messages import (
    AIMessage,
    HumanMessage,
    SystemMessage,
    ToolCall,
    ToolMessage,
)
from pydantic import AnyUrl
>>>>>>> f543bc66

from dive_mcp_host.host.conf import CheckpointerConfig, HostConfig, LLMConfig
from dive_mcp_host.host.host import DiveMcpHost
from dive_mcp_host.host.tools import ServerConfig
from dive_mcp_host.models.fake import FakeMessageToolModel, default_responses
from tests.helper import SQLITE_URI


@pytest.fixture
def echo_tool_stdio_config() -> dict[str, ServerConfig]:  # noqa: D103
    return {
        "echo": ServerConfig(
            name="echo",
            command="python3",
            args=[
                "-m",
                "dive_mcp_host.host.tools.echo",
                "--transport=stdio",
            ],
        ),
    }


@pytest.mark.asyncio
async def test_host_context() -> None:
    """Test the host context initialization."""
    config = HostConfig(
        llm=LLMConfig(
            model="fake",
            modelProvider="dive",
        ),
        mcp_servers={},
    )
    espect_responses = default_responses()
    # prompt = ChatPromptTemplate.from_messages(
    #     [("system", "You are a helpful assistant."), ("placeholder", "{messages}")],
    # )
    async with DiveMcpHost(config) as mcp_host:
        conversation = mcp_host.conversation()
        async with conversation:
            responses = [
                response["agent"]["messages"][0]
                async for response in conversation.query(
                    "Hello, world!",
                    stream_mode=None,
                )
            ]
            for res, expect in zip(responses, espect_responses, strict=True):
                assert res.content == expect.content  # type: ignore[attr-defined]
        conversation = mcp_host.conversation()
        async with conversation:
            responses = [
                response["agent"]["messages"][0]
                async for response in conversation.query(
                    HumanMessage(content="Hello, world!"),
                    stream_mode=None,
                )
            ]
            for res, expect in zip(responses, espect_responses, strict=True):
                assert res.content == expect.content  # type: ignore[attr-defined]


@pytest.mark.asyncio
async def test_query_two_messages() -> None:
    """Test that the query method can handle two or more messages."""
    config = HostConfig(
        llm=LLMConfig(
            model="fake",
            modelProvider="dive",
        ),
        mcp_servers={},
    )
    async with DiveMcpHost(config) as mcp_host, mcp_host.conversation() as conversation:
        responses = [
            response
            async for response in conversation.query(
                [
                    HumanMessage(content="Attachment"),
                    HumanMessage(content="Hello, world!"),
                ],
                stream_mode=["values"],
            )
        ]
        for i in responses:
            human_messages = [
                i
                for i in i[1]["messages"]  # type: ignore[index]
                if isinstance(i, HumanMessage)
            ]
            assert len(human_messages) == 2
            assert human_messages[0].content == "Attachment"
            assert human_messages[1].content == "Hello, world!"


@pytest.mark.asyncio
async def test_get_messages(echo_tool_stdio_config: dict[str, ServerConfig]) -> None:
    """Test the get_messages."""
    config = HostConfig(
        llm=LLMConfig(
            model="fake",
            modelProvider="dive",
        ),
        mcp_servers=echo_tool_stdio_config,
        checkpointer=CheckpointerConfig(uri=AnyUrl(SQLITE_URI)),
    )

    async with DiveMcpHost(config) as mcp_host:
        fake_responses = [
            AIMessage(
                content="Call echo tool",
                tool_calls=[
                    ToolCall(
                        name="echo",
                        args={"message": "Hello, world! 許個願望吧"},
                        id="123",
                        type="tool_call",
                    ),
                ],
            ),
        ]
        cast("FakeMessageToolModel", mcp_host._model).responses = fake_responses  # noqa: SLF001
        conversation = mcp_host.conversation()
        async with conversation:
            async for _ in conversation.query(
                HumanMessage(content="Hello, world! 許個願望吧"),
                stream_mode=["messages"],
            ):
                pass

            thread_id = conversation.thread_id
            messages = await mcp_host.get_messages(thread_id)
            assert len(messages) > 0

            human_messages = [msg for msg in messages if isinstance(msg, HumanMessage)]
            assert any(
                msg.content == "Hello, world! 許個願望吧" for msg in human_messages
            )

            ai_messages = [msg for msg in messages if isinstance(msg, AIMessage)]
            assert any(msg.content == "Call echo tool" for msg in ai_messages)

            tool_messages = [msg for msg in messages if isinstance(msg, ToolMessage)]
            assert tool_messages[0].name == "echo"
            assert (
                json.loads(str(tool_messages[0].content))[0]["text"]
                == "Hello, world! 許個願望吧"
            )

            empty_messages = await mcp_host.get_messages("non_existent_thread_id")
            assert len(empty_messages) == 0


@pytest.mark.asyncio
async def test_callable_system_prompt() -> None:
    """Test that the system prompt can be a callable."""
    config = HostConfig(
        llm=LLMConfig(
            model="fake",
            modelProvider="dive",
        ),
        mcp_servers={},
    )
    msgs = [
        SystemMessage(content="You are a helpful assistant."),
        HumanMessage(content="Line 1!"),
    ]

    mock_system_prompt = MagicMock(return_value=msgs)

    async with (
        DiveMcpHost(config) as mcp_host,
        mcp_host.conversation(
            system_prompt=mock_system_prompt, volatile=True
        ) as conversation,
    ):
        assert mcp_host._model is not None
        model = cast(FakeMessageToolModel, mcp_host._model)
        async for _ in conversation.query(
            msgs,
        ):
            ...
        assert len(model.query_history) == 2
        assert model.query_history[0].content == "You are a helpful assistant."
        assert model.query_history[1].content == "Line 1!"

        assert mock_system_prompt.call_count == 1
        msgs = [
            SystemMessage(content="You are a helpful assistant."),
            HumanMessage(content="Line 2!"),
        ]
        model.query_history = []
        mock_system_prompt.reset_mock()
        mock_system_prompt.return_value = msgs

        async for _ in conversation.query(
            msgs,
        ):
            ...
        assert len(model.query_history) == 2
        assert model.query_history[0].content == "You are a helpful assistant."
        assert model.query_history[1].content == "Line 2!"
        assert mock_system_prompt.call_count == 1<|MERGE_RESOLUTION|>--- conflicted
+++ resolved
@@ -1,14 +1,8 @@
-<<<<<<< HEAD
-=======
 import json
->>>>>>> f543bc66
 from typing import cast
 from unittest.mock import MagicMock
 
 import pytest
-<<<<<<< HEAD
-from langchain_core.messages import HumanMessage, SystemMessage
-=======
 from langchain_core.messages import (
     AIMessage,
     HumanMessage,
@@ -17,7 +11,6 @@
     ToolMessage,
 )
 from pydantic import AnyUrl
->>>>>>> f543bc66
 
 from dive_mcp_host.host.conf import CheckpointerConfig, HostConfig, LLMConfig
 from dive_mcp_host.host.host import DiveMcpHost
