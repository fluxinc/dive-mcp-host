from typing import TYPE_CHECKING, Annotated, TypeVar, List, Dict, Any
import logging

from fastapi import APIRouter, Body, Depends, File, Form, Request, UploadFile, Query
from fastapi.responses import StreamingResponse

from dive_mcp_host.httpd.database.models import (
    Chat,
    ChatMessage,
    QueryInput,
)
from dive_mcp_host.httpd.dependencies import get_app, get_dive_user
from dive_mcp_host.httpd.routers.models import (
    ResultResponse,
    SortBy,
    UserInputError,
)
from dive_mcp_host.httpd.routers.utils import ChatProcessor, EventStreamContextManager
from dive_mcp_host.httpd.server import DiveHostAPI
from dive_mcp_host.mcpServer import MCPServerTracker

if TYPE_CHECKING:
    from dive_mcp_host.httpd.middlewares.general import DiveUser

chat = APIRouter(tags=["chat"])

T = TypeVar("T")

logger = logging.getLogger(__name__)
class DataResult[T](ResultResponse):
    """Generic result that extends ResultResponse with a data field."""

    data: T | None


class SourcesResponse(ResultResponse):
    """Response model for chat sources."""
    sources: List[Dict[str, str]]
    
    
class ToolCallsResponse(ResultResponse):
    """Response model for tool calls."""
    tool_calls: List[Dict[str, Any]]


class ToolResultsResponse(ResultResponse):
    """Response model for tool results."""
    tool_results: List[Dict[str, Any]]


@chat.get("/list")
async def list_chat(
    app: DiveHostAPI = Depends(get_app),
    dive_user: "DiveUser" = Depends(get_dive_user),
    sort_by: SortBy = SortBy.CHAT,
    session_id: Annotated[str | None, Query(alias="sessionId")] = None,
) -> DataResult[list[Chat]]:
    """List all available chats for a session.

    Args:
        app (DiveHostAPI): The DiveHostAPI instance.
        dive_user (DiveUser): The DiveUser instance.
        sort_by (SortBy):
            - 'chat': Sort by chat creation time.
            - 'msg': Sort by message creation time.
            default: 'chat'
        session_id (str | None): Session ID to filter chats.

    Returns:
        DataResult[list[Chat]]: List of available chats.
    """
    async with app.db_sessionmaker() as session:
        chats = await app.msg_store(session).get_all_chats(
            dive_user["user_id"],
            session_id=session_id,
            sort_by=sort_by,
        )
    return DataResult(success=True, message=None, data=chats)


@chat.post("")
async def create_chat(  # noqa: PLR0913
    request: Request,
    session_id: Annotated[str, Form(alias="sessionId")],
    app: DiveHostAPI = Depends(get_app),
    chat_id: Annotated[str | None, Form(alias="chatId")] = None,
    message: Annotated[str | None, Form()] = None,
    files: Annotated[list[UploadFile] | None, File()] = None,
    filepaths: Annotated[list[str] | None, Form()] = None,
) -> StreamingResponse:
    """Create a new chat.

    Args:
        request (Request): The request object.
        session_id (str): The session ID for the chat.
        app (DiveHostAPI): The DiveHostAPI instance.
        chat_id (str | None): The ID of the chat to create.
        message (str | None): The message to send.
        files (list[UploadFile] | None): The files to upload.
        filepaths (list[str] | None): The file paths to upload.
    """


    if files is None:
        files = []

    if filepaths is None:
        filepaths = []

    # If chat_id is provided, verify session_id matches
    if chat_id:
        dive_user = request.state.dive_user
        async with app.db_sessionmaker() as session:
            # Check if chat exists
            chat = await app.msg_store(session).get_chat_with_messages(
                chat_id=chat_id,
                user_id=dive_user["user_id"],
            )
            
            # If chat exists, verify session_id
            if chat and chat.chat.session_id and session_id != chat.chat.session_id:
                raise UserInputError("Session ID does not match the chat's session ID")

    images, documents = await app.store.upload_files(files, filepaths)

    stream = EventStreamContextManager()
    response = stream.get_response()
    query_input = QueryInput(text=message, images=images, documents=documents)

    async def process() -> None:
        async with stream:
            processor = ChatProcessor(app, request.state, stream)
            await processor.handle_chat(chat_id, query_input, None, session_id=session_id)

    stream.add_task(process)
    return response


@chat.post("/edit")
async def edit_chat(  # noqa: PLR0913
    request: Request,
    app: DiveHostAPI = Depends(get_app),
    chat_id: Annotated[str | None, Form(alias="chatId")] = None,
    message_id: Annotated[str | None, Form(alias="messageId")] = None,
    content: Annotated[str | None, Form()] = None,
    files: Annotated[list[UploadFile] | None, File()] = None,
    filepaths: Annotated[list[str] | None, Form()] = None,
    session_id: Annotated[str | None, Form(alias="sessionId")] = None,
) -> StreamingResponse:
    """Edit a message in a chat and query again.

    Args:
        request (Request): The request object.
        app (DiveHostAPI): The DiveHostAPI instance.
        chat_id (str | None): The ID of the chat to edit.
        message_id (str | None): The ID of the message to edit.
        content (str | None): The content to send.
        files (list[UploadFile] | None): The files to upload.
        filepaths (list[str] | None): The file paths to upload.
        session_id (str | None): Session ID for the chat.
    """
    if chat_id is None or message_id is None or session_id is None:
        raise UserInputError("Chat ID, Message ID and Session ID are required")

    if files is None:
        files = []

    if filepaths is None:
        filepaths = []

    # Verify session ID if provided
    dive_user = request.state.dive_user
    async with app.db_sessionmaker() as session:
        chat = await app.msg_store(session).get_chat_with_messages(
            chat_id=chat_id,
            user_id=dive_user["user_id"],
        )
        
        # If chat doesn't exist or user doesn't own it, raise error
        if chat is None:
            raise UserInputError("Chat not found")
            
        # If session_id doesn't match the chat's session_id, raise error
        if chat.chat.session_id and session_id != chat.chat.session_id:
            raise UserInputError("Session ID does not match the chat's session ID")

    images, documents = await app.store.upload_files(files, filepaths)

    stream = EventStreamContextManager()
    response = stream.get_response()
    query_input = QueryInput(text=content, images=images, documents=documents)

    async def process() -> None:
        async with stream:
            processor = ChatProcessor(app, request.state, stream)
            await processor.handle_chat(chat_id, query_input, message_id, session_id=session_id)

    stream.add_task(process)
    return response


@chat.post("/retry")
async def retry_chat(
    request: Request,
    app: DiveHostAPI = Depends(get_app),
    chat_id: Annotated[str | None, Body(alias="chatId", embed=True)] = None,
    message_id: Annotated[str | None, Body(alias="messageId", embed=True)] = None,
    session_id: Annotated[str | None, Body(alias="sessionId", embed=True)] = None,
) -> StreamingResponse:
    """Retry a chat.

    Args:
        request (Request): The request object.
        app (DiveHostAPI): The DiveHostAPI instance.
        chat_id (str | None): The ID of the chat to retry.
        message_id (str | None): The ID of the message to retry.
        session_id (str | None): Session ID for the chat.
    """
    if chat_id is None or message_id is None or session_id is None:
        raise UserInputError("Chat ID, Message ID and Session ID are required")

    # Verify session ID if provided
    dive_user = request.state.dive_user
    async with app.db_sessionmaker() as session:
        chat = await app.msg_store(session).get_chat_with_messages(
            chat_id=chat_id,
            user_id=dive_user["user_id"],
        )
        
        # If chat doesn't exist or user doesn't own it, raise error
        if chat is None:
            raise UserInputError("Chat not found")
            
        # If session_id doesn't match the chat's session_id, raise error
        if chat.chat.session_id and session_id != chat.chat.session_id:
            raise UserInputError("Session ID does not match the chat's session ID")

    stream = EventStreamContextManager()
    response = stream.get_response()

    async def process() -> None:
        async with stream:
            processor = ChatProcessor(app, request.state, stream)
            await processor.handle_chat(chat_id, None, message_id, session_id=session_id)

    stream.add_task(process)
    return response


@chat.get("/{chat_id}")
async def get_chat(
    chat_id: str,
    app: DiveHostAPI = Depends(get_app),
    dive_user: "DiveUser" = Depends(get_dive_user),
) -> DataResult[ChatMessage]:
    """Get a specific chat by ID with its messages.

    Args:
        chat_id (str): The ID of the chat to retrieve.
        app (DiveHostAPI): The DiveHostAPI instance.
        dive_user (DiveUser): The DiveUser instance.

    Returns:
        DataResult[ChatMessage]: The chat and its messages.
    """
    async with app.db_sessionmaker() as session:
        chat = await app.msg_store(session).get_chat_with_messages(
            chat_id=chat_id,
            user_id=dive_user["user_id"],
        )
    return DataResult(success=True, message=None, data=chat)


@chat.delete("/{chat_id}")
async def delete_chat(
    chat_id: str,
    session_id: Annotated[str, Body(alias="sessionId", embed=True)],
    app: DiveHostAPI = Depends(get_app),
    dive_user: "DiveUser" = Depends(get_dive_user),
) -> ResultResponse:
    """Delete a specific chat by ID.

    Args:
        chat_id (str): The ID of the chat to delete.
        session_id (str): Session ID for the chat.
        app (DiveHostAPI): The DiveHostAPI instance.
        dive_user (DiveUser): The DiveUser instance.

    Returns:
        ResultResponse: Result of the delete operation.
    """
    
    async with app.db_sessionmaker() as session:
        # Get the chat first to verify session_id
        chat = await app.msg_store(session).get_chat_with_messages(
            chat_id=chat_id,
            user_id=dive_user["user_id"],
        )
        
        if chat is None:
            raise UserInputError("Chat not found or you don't have permission to delete it")
        
        # Check if session_id matches the chat's session_id
        if chat.chat.session_id != session_id:
            raise UserInputError("Session ID does not match the chat's session ID")
            
        # Delete the chat
        await app.msg_store(session).delete_chat(
            chat_id=chat_id,
            user_id=dive_user["user_id"],
            session_id=session_id,
        )
        
        # Explicitly commit the transaction - this should be handled by the context manager
        # but adding it to be sure
        await session.commit()
<<<<<<< HEAD
        
        return ResultResponse(success=True)
=======
    await app.dive_host["default"].delete_thread(chat_id)
    return ResultResponse(success=True, message=None)
>>>>>>> e12e001d


@chat.post("/{chat_id}/abort")
async def abort_chat(
    chat_id: str,
    app: DiveHostAPI = Depends(get_app),
) -> ResultResponse:
    """Abort an ongoing chat operation.

    Args:
        chat_id (str): The ID of the chat to abort.
        app (DiveHostAPI): The DiveHostAPI instance.

    Returns:
        ResultResponse: Result of the abort operation.
    """
    abort_controller = app.abort_controller
    ok = await abort_controller.abort(chat_id)
    if not ok:
        raise UserInputError("Chat not found")

    return ResultResponse(success=True, message="Chat abort signal sent successfully")


@chat.get("/{chat_id}/sources")
async def chat_sources(
    chat_id: str,
    app: DiveHostAPI = Depends(get_app),
    dive_user: Annotated[dict, Depends(get_dive_user)] = None,
) -> SourcesResponse:
    """Get the sources used in a chat session.
    
    Args:
        chat_id: The ID of the chat session.
        
    Returns:
        SourcesResponse: The sources used in the chat session.
    """
    # Get the sources for the chat
    tracker = MCPServerTracker.getInstance()
    sources = tracker.get_last_sources(chat_id) or []
    return SourcesResponse(
        success=True,
        message=None,
        sources=sources,
    )


@chat.get("/{chat_id}/tool_calls")
async def chat_tool_calls(
    chat_id: str,
    app: DiveHostAPI = Depends(get_app),
    dive_user: Annotated[dict, Depends(get_dive_user)] = None,
) -> ToolCallsResponse:
    """Get the tool calls used in a chat session.
    
    Args:
        chat_id: The ID of the chat session.
        
    Returns:
        ToolCallsResponse: The tool calls used in the chat session.
    """
    # Get the tool calls for the chat
    tracker = MCPServerTracker.getInstance()
    tool_calls = tracker.get_last_tool_calls(chat_id) or []
    
    return ToolCallsResponse(
        success=True,
        message=None,
        tool_calls=tool_calls,
    )


@chat.get("/{chat_id}/tool_results")
async def chat_tool_results(
    chat_id: str,
    app: DiveHostAPI = Depends(get_app),
    dive_user: Annotated[dict, Depends(get_dive_user)] = None,
) -> ToolResultsResponse:
    """Get the tool results used in a chat session.
    
    Args:
        chat_id: The ID of the chat session.
        
    Returns:
        ToolResultsResponse: The tool results used in the chat session.
    """
    # Get the tool results for the chat
    tracker = MCPServerTracker.getInstance()
    tool_results = tracker.get_last_tool_results(chat_id) or []
    
    return ToolResultsResponse(
        success=True,
        message=None,
        tool_results=tool_results,
    )<|MERGE_RESOLUTION|>--- conflicted
+++ resolved
@@ -310,17 +310,9 @@
             user_id=dive_user["user_id"],
             session_id=session_id,
         )
-        
-        # Explicitly commit the transaction - this should be handled by the context manager
-        # but adding it to be sure
         await session.commit()
-<<<<<<< HEAD
-        
-        return ResultResponse(success=True)
-=======
     await app.dive_host["default"].delete_thread(chat_id)
     return ResultResponse(success=True, message=None)
->>>>>>> e12e001d
 
 
 @chat.post("/{chat_id}/abort")
