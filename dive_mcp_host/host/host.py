<<<<<<< HEAD
import logging
from collections.abc import AsyncGenerator, Awaitable, Callable, Sequence
=======
from collections.abc import AsyncGenerator, Awaitable, Callable, Mapping, Sequence
>>>>>>> 412dedfa
from contextlib import AsyncExitStack
from typing import TYPE_CHECKING, Any, Self

from langchain_core.language_models.chat_models import BaseChatModel
from langchain_core.messages import BaseMessage
from langchain_core.tools import BaseTool
from langgraph.prebuilt.tool_node import ToolNode

from dive_mcp_host.host.agents import AgentFactory, get_chat_agent_factory
from dive_mcp_host.host.conf import HostConfig
from dive_mcp_host.host.conversation import Conversation
from dive_mcp_host.host.helpers.checkpointer import get_checkpointer
from dive_mcp_host.host.helpers.context import ContextProtocol
from dive_mcp_host.host.tools import McpServerInfo, ToolManager
from dive_mcp_host.models import load_model

if TYPE_CHECKING:
    from langgraph.checkpoint.base import BaseCheckpointSaver


class DiveMcpHost(ContextProtocol):
    """The Model Context Protocol (MCP) Host.

    The DiveMcpHost class provides an async context manager interface for managing
    and interacting with language models through the Model Context Protocol (MCP).
    It handles initialization and cleanup of model instances, manages server
    connections, and provides a unified interface for agent conversations.

    The MCP enables tools and models to communicate in a standardized way, allowing for
    consistent interaction patterns regardless of the underlying model implementation.

    Example:
        # Initialize host with configuration
        config = HostConfig(...)
        thread_id = ""
        async with DiveMcpHost(config) as host:
            # Send a message and get response
            async with host.conversation() as conversation:
                while query := input("Enter a message: "):
                    if query == "exit":
                        nonlocal thread_id
                        # save the thread_id for resume
                        thread_id = conversation.thread_id
                        break
                    async for response in await conversation.query(query):
                        print(response)
        ...
        # Resume conversation
        async with DiveMcpHost(config) as host:
            # pass the thread_id to resume the conversation
            async with host.conversation(thread_id=thread_id) as conversation:
                ...

    The host must be used as an async context manager to ensure proper resource
    management, including model initialization and cleanup.
    """

    def __init__(
        self,
        config: HostConfig,
    ) -> None:
        """Initialize the host.

        Args:
            config: The host configuration.
        """
        self._config = config
        self._model: BaseChatModel | None = None
        self._tools: Sequence[BaseTool] = []
        self._checkpointer: BaseCheckpointSaver[str] | None = None
        self._tool_manager: ToolManager = ToolManager(self._config.mcp_servers)
        self._exit_stack: AsyncExitStack | None = None

    async def _run_in_context(self) -> AsyncGenerator[Self, None]:
        async with AsyncExitStack() as stack:
            self._exit_stack = stack
            await self._init_models()
            if self._config.checkpointer:
                checkpointer = get_checkpointer(str(self._config.checkpointer.uri))
                self._checkpointer = await stack.enter_async_context(checkpointer)
                await self._checkpointer.setup()
            await stack.enter_async_context(self._tool_manager)
            try:
                self._tools = self._tool_manager.langchain_tools()
                yield self
            except Exception as e:
                raise e

    async def _init_models(self) -> None:
        if self._model:
            return
        model = load_model(
            self._config.llm.modelProvider,
            self._config.llm.model,
            **self._config.llm.to_load_model_kwargs(),
        )
        self._model = model

    def conversation[T: Mapping[str, Any]](  # noqa: PLR0913. Is there a better way to do this?
        self,
        *,
        thread_id: str | None = None,
        user_id: str = "default",
        tools: Sequence[BaseTool] | None = None,
        get_agent_factory_method: Callable[
            [BaseChatModel, Sequence[BaseTool] | ToolNode],
            AgentFactory[T],
        ] = get_chat_agent_factory,
        system_prompt: str | Callable[[T], list[BaseMessage]] | None = None,
        volatile: bool = False,
    ) -> Conversation[T]:
        """Start or resume a conversation.

        Args:
            thread_id: The thread ID to use for the conversation.
            user_id: The user ID to use for the conversation.
            tools: The tools to use for the conversation.
            system_prompt: Use a custom system prompt for the conversation.
            get_agent_factory_method: The method to get the agent factory.
            volatile: if True, the conversation will not be saved.

        If the thread ID is not provided, a new thread will be created.
        Customize the agent factory to use a different model or tools.
        If the tools are not provided, the host will use the tools initialized in the
        host.
        """
        if self._model is None:
            raise RuntimeError("Model not initialized")
        if tools is None:
            tools = self._tool_manager.langchain_tools()
        agent_factory = get_agent_factory_method(
            self._model,
            tools,
        )
        return Conversation(
            model=self._model,
            agent_factory=agent_factory,
            system_prompt=system_prompt,
            thread_id=thread_id,
            user_id=user_id,
            checkpointer=None if volatile else self._checkpointer,
        )

    async def reload(
        self,
        new_config: HostConfig,
        reloader: Callable[[], Awaitable[None]],
    ) -> None:
        """Reload the host with a new configuration.

        Args:
            new_config: The new configuration.
            reloader: The reloader function.

        The reloader function is called when the host is ready to reload. This means
        all ongoing conversations have completed and no new queries are being processed.
        The reloader should handle stopping and restarting services as needed.
        Conversations can be resumed after reload by using the same thread_id.
        """
        # NOTE: Do Not restart MCP Servers when there is on-going query.
        raise NotImplementedError

    @property
    def tools(self) -> Sequence[BaseTool]:
        """The ACTIVE tools to the host.

        This property is read-only. Call `reload` to change the tools.
        """
        return self._tools

    @property
    def mcp_server_info(self) -> dict[str, McpServerInfo]:
        """Get information about active MCP servers.

        Returns:
            A dictionary mapping server names to their capabilities and tools.
            The value will be None for any server that has not completed initialization.
        """
        return self._tool_manager.mcp_server_info

    async def get_messages(self, thread_id: str) -> list[BaseMessage]:
        """Get messages of a specific thread.

        Args:
            thread_id: The thread ID to retrieve messages for.

        Returns:
            A list of messages.
        """
        if self._checkpointer is None:
            return []

        try:
            messages = []
            processed_msg_ids = set()

            async for checkpoint_tuple in self._checkpointer.alist(
                {"configurable": {"thread_id": thread_id}}
            ):  # type: ignore[attr-defined]
                checkpoint_messages: list[BaseMessage] = (
                    checkpoint_tuple.checkpoint.get("channel_values", {}).get(
                        "messages", []
                    )
                )

                if not checkpoint_messages:
                    continue

                self._process_checkpoint_messages(
                    checkpoint_messages, messages, processed_msg_ids
                )

        except (AttributeError, KeyError, TypeError, IndexError) as e:
            logging.error("Error retrieving thread details for %s: %s", thread_id, e)

        return messages

    def _process_checkpoint_messages(
        self,
        checkpoint_messages: list[BaseMessage],
        messages: list[BaseMessage],
        processed_msg_ids: set[str],
    ) -> None:
        """Helper method to process messages from a checkpoint.

        Args:
            checkpoint_messages: The checkpoint messages to process.
            messages: The list to add messages to.
            processed_msg_ids: Set of already processed message IDs.
        """
        for msg in checkpoint_messages:
            if hasattr(msg, "id"):
                msg_id = msg.id
            elif isinstance(msg, dict) and "id" in msg:
                msg_id = msg["id"]
            else:
                continue

            # avoid duplicate messages
            if msg_id is not None and msg_id not in processed_msg_ids:
                messages.append(msg)
                processed_msg_ids.add(msg_id)<|MERGE_RESOLUTION|>--- conflicted
+++ resolved
@@ -1,9 +1,5 @@
-<<<<<<< HEAD
 import logging
-from collections.abc import AsyncGenerator, Awaitable, Callable, Sequence
-=======
 from collections.abc import AsyncGenerator, Awaitable, Callable, Mapping, Sequence
->>>>>>> 412dedfa
 from contextlib import AsyncExitStack
 from typing import TYPE_CHECKING, Any, Self
 
