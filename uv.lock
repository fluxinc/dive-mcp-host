--- conflicted
+++ resolved
@@ -178,49 +178,30 @@
 
 [[package]]
 name = "boto3"
-<<<<<<< HEAD
-version = "1.37.25"
-=======
 version = "1.37.29"
->>>>>>> de7fb297
 source = { registry = "https://pypi.org/simple" }
 dependencies = [
     { name = "botocore" },
     { name = "jmespath" },
     { name = "s3transfer" },
 ]
-<<<<<<< HEAD
-wheels = [
-    { url = "https://files.pythonhosted.org/packages/12/6a/05352f633876b28bc311092ba0be5286f604e36d33a1347fff7045721d99/boto3-1.37.25-py3-none-any.whl", hash = "sha256:00a025c621198508dc20c45224baaa7bd2a695323d999cce08b0d4deab5ada6f", size = 139561 },
-=======
 sdist = { url = "https://files.pythonhosted.org/packages/91/98/040aad0ddda4f42a6f1c249bebe9b631e5d8a1425ac450dd912eacc8cf53/boto3-1.37.29.tar.gz", hash = "sha256:5702e38356b93c56ed2a27e17f7664d791f1fe2eafd58ae6ab3853b2804cadd2", size = 111375 }
 wheels = [
     { url = "https://files.pythonhosted.org/packages/0f/cc/a0485c8df7d148f356a5934388c887dc4e156833ab3bf8368edc8140f2e4/boto3-1.37.29-py3-none-any.whl", hash = "sha256:869979050e2cf6f5461503e0f1c8f226e47ec02802e88a2210f085ec22485945", size = 139562 },
->>>>>>> de7fb297
 ]
 
 [[package]]
 name = "botocore"
-<<<<<<< HEAD
-version = "1.37.25"
-=======
 version = "1.37.29"
->>>>>>> de7fb297
 source = { registry = "https://pypi.org/simple" }
 dependencies = [
     { name = "jmespath" },
     { name = "python-dateutil" },
     { name = "urllib3" },
 ]
-<<<<<<< HEAD
-sdist = { url = "https://files.pythonhosted.org/packages/0a/32/9854fb2a59f306d90cff889b1fe794b34f3681f0fafc574b2a7fa4cfc753/botocore-1.37.25.tar.gz", hash = "sha256:6f8cefd769df170809816d66bde2e12c43f557ca6cf18c807922003319b52991", size = 13794837 }
-wheels = [
-    { url = "https://files.pythonhosted.org/packages/e7/24/e7132b1309d056727ab260b29eea4b22659d7909cf18acb5fbf4db2514fb/botocore-1.37.25-py3-none-any.whl", hash = "sha256:e35f10df0c3bcf42f4680439148462073fe6445d8938679f0576eb189fb034d7", size = 13463081 },
-=======
 sdist = { url = "https://files.pythonhosted.org/packages/ad/36/9ebd515572717e8e8532ab979f1751488038c56cafdbd24b9008ca2fe8b5/botocore-1.37.29.tar.gz", hash = "sha256:728c1ef3b66a0f79bc08008a59f6fd6bef2a0a0195e5b3b9e9bef255df519890", size = 13806437 }
 wheels = [
     { url = "https://files.pythonhosted.org/packages/f9/97/e3c88d7c8063b9f53e6b17c875819efdadde0179ed70d5bfaf2cb65f3e0e/botocore-1.37.29-py3-none-any.whl", hash = "sha256:092c41e346df37a8d7cf60a799791f8225ad3a5ba7cda749047eb31d1440b9c5", size = 13475071 },
->>>>>>> de7fb297
 ]
 
 [[package]]
@@ -416,7 +397,6 @@
     { name = "pillow", specifier = ">=11.1.0" },
     { name = "psycopg", extras = ["binary"], specifier = ">=3.2.5" },
     { name = "psycopg2-binary", specifier = ">=2.9.10" },
-    { name = "pydantic", specifier = ">=2.10" },
     { name = "pydantic", specifier = ">=2.11" },
     { name = "pytest", marker = "extra == 'dev'" },
     { name = "pytest-asyncio", marker = "extra == 'dev'" },
@@ -867,11 +847,7 @@
 
 [[package]]
 name = "langchain-core"
-<<<<<<< HEAD
-version = "0.3.49"
-=======
 version = "0.3.51"
->>>>>>> de7fb297
 source = { registry = "https://pypi.org/simple" }
 dependencies = [
     { name = "jsonpatch" },
@@ -882,15 +858,9 @@
     { name = "tenacity" },
     { name = "typing-extensions" },
 ]
-<<<<<<< HEAD
-sdist = { url = "https://files.pythonhosted.org/packages/73/bd/db939ba59f28a4ac73fa64281e21f5011ce61fd694c03b88946a554d8442/langchain_core-0.3.49.tar.gz", hash = "sha256:d9dbff9bac0021463a986355c13864d6a68c41f8559dbbd399a68e1ebd9b04b9", size = 536469 }
-wheels = [
-    { url = "https://files.pythonhosted.org/packages/dd/35/27164f5f23517be8639b518130e6235293dae52c41988790e0b50dd7ba11/langchain_core-0.3.49-py3-none-any.whl", hash = "sha256:893ee42c9af13bf2a2d8c2ec15ba00a5c73cccde21a2bd005234ee0e78a2bdf8", size = 420102 },
-=======
 sdist = { url = "https://files.pythonhosted.org/packages/6e/24/74dfce829f63aaf09885ae569121335a62ecfa5043a35d9e819cd0e046f0/langchain_core-0.3.51.tar.gz", hash = "sha256:db76b9cc331411602cb40ba0469a161febe7a0663fbcaddbc9056046ac2d22f4", size = 542003 }
 wheels = [
     { url = "https://files.pythonhosted.org/packages/a9/bf/3464d759bf8687a3bbdfeb9af2f2aeb0a265c6d5ef5fd9274c2a70449f77/langchain_core-0.3.51-py3-none-any.whl", hash = "sha256:4bd71e8acd45362aa428953f2a91d8162318014544a2216e4b769463caf68e13", size = 423303 },
->>>>>>> de7fb297
 ]
 
 [[package]]
